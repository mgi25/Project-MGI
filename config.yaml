--- conflicted
+++ resolved
@@ -19,17 +19,7 @@
   atr_m1_bounds: [200, 8000]
 
 exits:
-<<<<<<< HEAD
-  be_trigger_points: 80
-  trail_min_points: 150
-
-clamps:
-  atr_mult: 3
-  min_points: 150
-  max_points: 6000     # was 3000; allow TP beyond min to reach RR>=1.5
-=======
-  # optional: kept for non-AI fallback; not used if AI manages exits
->>>>>>> 906b0e4d
+  # Optional: kept for non-AI fallback; not used if AI manages exits
 
 safety:
   daily_max_loss_pct: 5.0
@@ -53,7 +43,6 @@
   timeout: 8
   max_retries: 2
 
-
 features:
   atr_period: 14
   rsi_period: 14
